--- conflicted
+++ resolved
@@ -282,20 +282,12 @@
         self
     }
 
-<<<<<<< HEAD
     /// Configure progress bar's units.
     ///
     /// * `units` unit of measurement
-=======
-    /// Configure progress bar's color.
-    ///
-    /// * `colour` bar color enum
->>>>>>> 16e0f0df
-    ///
-    ///
-    /// ## Examples
-    /// ```
-<<<<<<< HEAD
+    ///
+    /// ## Examples
+    /// ```
     /// tqdm(0..100).units("files")
     /// ```
     /// 
@@ -304,7 +296,18 @@
             let info = tqdm.get_mut(&self.id);
             if let Some(info) = info {
                 info.config.units = units.to_string();
-=======
+            }
+        }
+
+        self
+    }
+
+    /// Configure progress bar's color.
+    ///
+    /// * `colour` bar color enum
+    ///
+    /// ## Examples
+    /// ```
     /// tqdm(0..100).colour(tqdm::Colour::Green)
     /// ```
     ///
@@ -313,7 +316,6 @@
             let info = tqdm.get_mut(&self.id);
             if let Some(info) = info {
                 info.config.colour = colour;
->>>>>>> 16e0f0df
             }
         }
 
@@ -519,11 +521,8 @@
     desc: Option<String>,
     width: Option<usize>,
     style: style::Style,
-<<<<<<< HEAD
     units: String,
-=======
     colour: style::Colour,
->>>>>>> 16e0f0df
     smoothing: f64,
     clear: bool,
 }
@@ -534,11 +533,8 @@
             desc: None,
             width: None,
             style: Style::default(),
-<<<<<<< HEAD
             units: String::from("it"),
-=======
             colour: Colour::default(),
->>>>>>> 16e0f0df
             smoothing: 0.3,
             clear: false,
         }
